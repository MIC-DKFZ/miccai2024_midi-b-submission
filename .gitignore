--- conflicted
+++ resolved
@@ -1,13 +1,9 @@
 .ipynb_checkpoints
 __pycache__
 
-<<<<<<< HEAD
 *.dcm
-*.toml
 *.zip
-=======
 # data
 *.dcm
 data/raw
-data/deid
->>>>>>> 11fe2d3f
+data/deid